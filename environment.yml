--- conflicted
+++ resolved
@@ -8,13 +8,7 @@
   - pandas
   - xlrd  # to support pandas.read_excel()
   - openpyxl
-<<<<<<< HEAD
   - docx
-  - pypandoc
-  - pyyaml
-  - appdirs
-=======
->>>>>>> 5aca7579
   # TEST
   - pytest
   - coverage
